'''

compress training set into PCA components and save to pickle file 

'''
import os, sys 
import pickle
import numpy as np
# --- speculator ---
from speculator import SpectrumPCA

if os.environ['machine'] == 'cori': 
    dat_dir='/global/cscratch1/sd/chahah/provabgs/' # hardcoded to NERSC directory 
elif os.environ['machine'] == 'tiger': 
    dat_dir='/tigress/chhahn/provabgs/'
else: 
    raise ValueError


def divide_training(name, batch0, batch1): 
    ''' divide training set into 4 wavelenght intervals; 
    1. wave  < 3600 (UV-NUV wavelenght bins dlambda = 20A) 
    2. 3600 < wave < 5500 (optical wavelength bins dlambda = 0.9)
    3. 5500 < wave < 7410 (optical wavelength bins dlambda = 0.9)
    3. 7410 < wave < 59900 (NIR-IR wavelength bins dlambda > 20)
    '''
    dat_dir='/global/cscratch1/sd/chahah/provabgs/emulator/' # hardcoded to NERSC directory 

    # fsps wavelength 
    fwave   = os.path.join(dat_dir, 'wave_fsps.npy') 
    wave    = np.load(fwave)

    wave_bin0 = (wave < 3600) 
    wave_bin1 = (wave >= 3600) & (wave < 5500) 
    wave_bin2 = (wave >= 5500) & (wave < 7410) 
    wave_bin3 = (wave >= 7410) 

    # batches of fsps spectra
    batches = range(batch0, batch1+1)
    fspecs  = [os.path.join(dat_dir, 
        'fsps.%s.lnspectrum.seed%i.npy' % (name, ibatch)) for ibatch in batches]

    for fspec in fspecs: 
        spec = np.load(fspec)
        np.save(fspec.replace('.npy', '.w0.npy'), spec[:,wave_bin0])
        np.save(fspec.replace('.npy', '.w1.npy'), spec[:,wave_bin1])
        np.save(fspec.replace('.npy', '.w2.npy'), spec[:,wave_bin2])
        np.save(fspec.replace('.npy', '.w3.npy'), spec[:,wave_bin3])
    return None 


def train_pca_wavebin(name, batch0, batch1, n_pca, i_bin): 
    ''' train PCA for provabgs training set for specified wavelength interal. 
    '''
    if os.environ['machine'] == 'cori': 
        dat_dir='/global/cscratch1/sd/chahah/provabgs/emulator/' # hardcoded to NERSC directory 
    elif os.environ['machine'] == 'tiger': 
        dat_dir='/tigress/chhahn/provabgs/'
    # fsps wavelength 
    fwave   = os.path.join(dat_dir, 'wave_fsps.npy') 
    wave    = np.load(fwave)

    # wavelength bins  
    wave_bin0 = (wave < 3600) 
    wave_bin1 = (wave >= 3600) & (wave < 5500) 
    wave_bin2 = (wave >= 5500) & (wave < 7410) 
    wave_bin3 = (wave >= 7410) 

    # batches of fsps spectra
    batches = range(batch0, batch1+1)
    
    # parameters 
    fthetas = [os.path.join(dat_dir, 'fsps.%s.theta.seed%i.npy' % (name,
        ibatch)) for ibatch in batches]
    
    wave_bin = [wave_bin0, wave_bin1, wave_bin2, wave_bin3][i_bin]

    # log(spectra) over wavelength bin 
    fspecs  = [os.path.join(dat_dir, 
        'fsps.%s.lnspectrum.seed%i.w%i.npy' % (name, ibatch, i_bin)) for
        ibatch in batches]

    if name == 'nmf': # theta = [b1, b2, b3, b4, g1, g2, dust1, dust2, dust_index, zred]
        n_param = 10
    elif name == 'burst': # theta = [tburst, zburst, dust1, dust2, dust_index]
        n_param = 5

    n_wave = np.sum(wave_bin) 
<<<<<<< HEAD
    
    # train PCA basis 
    PCABasis = SpectrumPCA(
            n_parameters=n_param,       # number of parameters
            n_wavelengths=n_wave,       # number of wavelength values
            n_pcas=n_pca,               # number of pca coefficients to include in the basis 
            spectrum_filenames=fspecs,  # list of filenames containing the (un-normalized) log spectra for training the PCA
            parameter_filenames=fthetas, # list of filenames containing the corresponding parameter values
            parameter_selection=None) 

    print('compute spectrum shift and scale') 
    PCABasis.compute_spectrum_parameters_shift_and_scale() # computes shifts and scales for (log) spectra and parameters
    print('train pca') 
    PCABasis.train_pca()
    print('transform and stack training data') 
    PCABasis.transform_and_stack_training_data(
            os.path.join(dat_dir, 'fsps.%s.seed%i_%i.3w%i.pca%i' % (name, batch0, batch1, i_bin, n_pca)), 
            retain=True) 
    # save to file 
    PCABasis._save_to_file(
            os.path.join(dat_dir, 'fsps.%s.seed%i_%i.3w%i.pca%i.hdf5' % (name, batch0, batch1, i_bin, n_pca))
            )
    return None 


def train_pca_6wavebins(name, batch0, batch1, n_pca, i_bin): 
    ''' train PCA for DESI simpledust or complexdust training sets for 3 wavelength
    intervals: 
    '''
    # fsps wavelength 
    fwave   = os.path.join(dat_dir, 'wave_fsps.npy') 
    wave    = np.load(fwave)

    wave_bin0 = (wave < 3000) 
    wave_bin1 = (wave >= 3000) & (wave < 4000) 
    wave_bin2 = (wave >= 4000) & (wave < 5000) 
    wave_bin3 = (wave >= 5000) & (wave < 6000) 
    wave_bin4 = (wave >= 6000) & (wave < 7000) 
    wave_bin5 = (wave >= 7000)
=======
>>>>>>> c19772b4

    print(os.path.join(dat_dir, 'fsps.%s.seed%i_%i.w%i.pca%i.hdf5' % (name, batch0, batch1, i_bin, n_pca)))
    
    # train PCA basis 
    PCABasis = SpectrumPCA(
            n_parameters=n_param,       # number of parameters
            n_wavelengths=n_wave,       # number of wavelength values
            n_pcas=n_pca,               # number of pca coefficients to include in the basis 
            spectrum_filenames=fspecs,  # list of filenames containing the (un-normalized) log spectra for training the PCA
            parameter_filenames=fthetas, # list of filenames containing the corresponding parameter values
            parameter_selection=None) 
<<<<<<< HEAD
    
    print('compute spectrum shift and scale') 
    PCABasis.compute_spectrum_parameters_shift_and_scale() # computes shifts and scales for (log) spectra and parameters
    print('train pca') 
    PCABasis.train_pca()
    print('transform and stack training data') 
=======
    print('compute spectrum parameters shift and scale') 
    PCABasis.compute_spectrum_parameters_shift_and_scale() # computes shifts and scales for (log) spectra and parameters
    print('train pca') 
    PCABasis.train_pca()
    print('transform and stack') 
>>>>>>> c19772b4
    PCABasis.transform_and_stack_training_data(
            os.path.join(dat_dir, 'fsps.%s.seed%i_%i.w%i.pca%i' % (name, batch0, batch1, i_bin, n_pca)), 
            retain=True) 
    # save to file 
    PCABasis._save_to_file(
            os.path.join(dat_dir, 'fsps.%s.seed%i_%i.w%i.pca%i.hdf5' % (name, batch0, batch1, i_bin, n_pca))
            )
    return None 


if __name__=="__main__": 
    job     = sys.argv[1]
    name    = sys.argv[2]
    ibatch0 = int(sys.argv[3])
    ibatch1 = int(sys.argv[4])
    
    if job == 'divide': 
        divide_training(name, ibatch0, ibatch1) 
    elif job == 'train': 
        n_pca = int(sys.argv[5]) 
        i_bin = int(sys.argv[6])

        train_pca_wavebin(name, ibatch0, ibatch1, n_pca, i_bin)<|MERGE_RESOLUTION|>--- conflicted
+++ resolved
@@ -86,48 +86,6 @@
         n_param = 5
 
     n_wave = np.sum(wave_bin) 
-<<<<<<< HEAD
-    
-    # train PCA basis 
-    PCABasis = SpectrumPCA(
-            n_parameters=n_param,       # number of parameters
-            n_wavelengths=n_wave,       # number of wavelength values
-            n_pcas=n_pca,               # number of pca coefficients to include in the basis 
-            spectrum_filenames=fspecs,  # list of filenames containing the (un-normalized) log spectra for training the PCA
-            parameter_filenames=fthetas, # list of filenames containing the corresponding parameter values
-            parameter_selection=None) 
-
-    print('compute spectrum shift and scale') 
-    PCABasis.compute_spectrum_parameters_shift_and_scale() # computes shifts and scales for (log) spectra and parameters
-    print('train pca') 
-    PCABasis.train_pca()
-    print('transform and stack training data') 
-    PCABasis.transform_and_stack_training_data(
-            os.path.join(dat_dir, 'fsps.%s.seed%i_%i.3w%i.pca%i' % (name, batch0, batch1, i_bin, n_pca)), 
-            retain=True) 
-    # save to file 
-    PCABasis._save_to_file(
-            os.path.join(dat_dir, 'fsps.%s.seed%i_%i.3w%i.pca%i.hdf5' % (name, batch0, batch1, i_bin, n_pca))
-            )
-    return None 
-
-
-def train_pca_6wavebins(name, batch0, batch1, n_pca, i_bin): 
-    ''' train PCA for DESI simpledust or complexdust training sets for 3 wavelength
-    intervals: 
-    '''
-    # fsps wavelength 
-    fwave   = os.path.join(dat_dir, 'wave_fsps.npy') 
-    wave    = np.load(fwave)
-
-    wave_bin0 = (wave < 3000) 
-    wave_bin1 = (wave >= 3000) & (wave < 4000) 
-    wave_bin2 = (wave >= 4000) & (wave < 5000) 
-    wave_bin3 = (wave >= 5000) & (wave < 6000) 
-    wave_bin4 = (wave >= 6000) & (wave < 7000) 
-    wave_bin5 = (wave >= 7000)
-=======
->>>>>>> c19772b4
 
     print(os.path.join(dat_dir, 'fsps.%s.seed%i_%i.w%i.pca%i.hdf5' % (name, batch0, batch1, i_bin, n_pca)))
     
@@ -139,20 +97,11 @@
             spectrum_filenames=fspecs,  # list of filenames containing the (un-normalized) log spectra for training the PCA
             parameter_filenames=fthetas, # list of filenames containing the corresponding parameter values
             parameter_selection=None) 
-<<<<<<< HEAD
-    
-    print('compute spectrum shift and scale') 
-    PCABasis.compute_spectrum_parameters_shift_and_scale() # computes shifts and scales for (log) spectra and parameters
-    print('train pca') 
-    PCABasis.train_pca()
-    print('transform and stack training data') 
-=======
     print('compute spectrum parameters shift and scale') 
     PCABasis.compute_spectrum_parameters_shift_and_scale() # computes shifts and scales for (log) spectra and parameters
     print('train pca') 
     PCABasis.train_pca()
     print('transform and stack') 
->>>>>>> c19772b4
     PCABasis.transform_and_stack_training_data(
             os.path.join(dat_dir, 'fsps.%s.seed%i_%i.w%i.pca%i' % (name, batch0, batch1, i_bin, n_pca)), 
             retain=True) 
