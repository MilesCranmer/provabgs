--- conflicted
+++ resolved
@@ -151,6 +151,13 @@
     priors = prior_burst() 
 
     dat_dir='/global/cscratch1/sd/chahah/provabgs/' # hardcoded to NERSC directory 
+    if os.environ['machine'] == 'tiger': 
+        dat_dir='/tigress/chhahn/provabgs/'
+
+    fwave = os.path.join(dat_dir, 'wave_fsps.npy')
+    if not os.path.isfile(fwave): # save FSPS wavelength if not saved 
+        np.save(fwave, w_fsps[wlim])
+
     if ibatch == 'test': 
         ftheta = os.path.join(dat_dir, 'fsps.%s.theta.test.npy' % name) 
         fspectrum = os.path.join(dat_dir, 'fsps.%s.lnspectrum.test.npy' % name) 
@@ -178,17 +185,6 @@
     # wavelength range 
     wmin, wmax = 2300., 11030.
     wlim = (w_fsps >= wmin) & (w_fsps <= wmax)
-
-<<<<<<< HEAD
-    dat_dir='/global/cscratch1/sd/chahah/provabgs/' # hardcoded to NERSC directory 
-    if os.environ['machine'] == 'tiger': 
-        dat_dir='/tigress/chhahn/provabgs/'
-=======
->>>>>>> e1e41a93
-
-    fwave = os.path.join(dat_dir, 'wave_fsps.npy')
-    if not os.path.isfile(fwave): # save FSPS wavelength if not saved 
-        np.save(fwave, w_fsps[wlim])
 
     print()  
     print('--- batch %s ---' % str(ibatch)) 
