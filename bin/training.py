'''


script for generating training and testing data for SPS emulator 


'''
import os, sys
import numpy as np 
import multiprocess as mp
from provabgs import infer as Infer
from provabgs import models as Models


def prior_nmf(ncomp): 
    ''' prior on 4 component NMF by Rita
    '''
    return Infer.load_priors([
        Infer.FlatDirichletPrior(ncomp, label='sed'),       # flat dirichilet priors
        Infer.LogUniformPrior(4.5e-5, 4.5e-2, label='sed'), # log uniform priors on ZH coeff
        Infer.LogUniformPrior(4.5e-5, 4.5e-2, label='sed'), # log uniform priors on ZH coeff
        Infer.UniformPrior(0., 3., label='sed'),        # uniform priors on dust1 
        Infer.UniformPrior(0., 3., label='sed'),        # uniform priors on dust2
        Infer.UniformPrior(-3., 1., label='sed'),     # uniform priors on dust_index 
        Infer.UniformPrior(0., 0.6, label='sed')       # uniformly sample redshift
        ])


def prior_burst(): 
    ''' prior on burst contribution 
    '''
    return Infer.load_priors([
<<<<<<< HEAD
        Infer.UniformPrior(0., 13.27),                  # uniform priors tburst 
        Infer.UniformPrior(6.9e-5, 7.3e-3, label='sed'),# uniform priors on ZH coeff
        Infer.UniformPrior(6.9e-5, 7.3e-3, label='sed'),# uniform priors on ZH coeff
=======
        Infer.UniformPrior(0., 13.8),                   # uniform priors tburst 
        Infer.LogUniformPrior(4.5e-5, 4.5e-2, label='sed'), # log uniform priors on ZH coeff
>>>>>>> 1b3114ab
        Infer.UniformPrior(0., 3., label='sed'),        # uniform priors on dust1 
        Infer.UniformPrior(0., 3., label='sed'),        # uniform priors on dust2
        Infer.UniformPrior(-3., 1., label='sed')     # uniform priors on dust_index 
        ])


def fsps_prior_samples(name, ibatch, ncpu=1): 
    ''' run FSPS SPS model and get composite stellar population luminosity.
    '''
    if ibatch == 'test': 
        np.random.seed(123456) 
        nspec = 100000 # batch size 
    else: 
        np.random.seed(ibatch) 
        nspec = 10000 # batch size 

    # load priors 
    priors = prior_nmf(4)

    dat_dir='/global/cscratch1/sd/chahah/provabgs/emulator' # hardcoded to NERSC directory 
    if ibatch == 'test': 
        ftheta = os.path.join(dat_dir,
                'fsps.%s.theta.test.npy' % name) 
        fspectrum = os.path.join(dat_dir, 
                'fsps.%s.lnspectrum.test.npy' % name) 
    else: 
        ftheta = os.path.join(dat_dir,
                'fsps.%s.theta.seed%i.npy' % (name, ibatch)) 
        fspectrum = os.path.join(dat_dir, 
                'fsps.%s.lnspectrum.seed%i.npy' % (name, ibatch)) 

    if os.path.isfile(ftheta) and os.path.isfile(fspectrum): 
        print() 
        print('--- batch %s already exists ---' % str(ibatch))
        print('--- do not overwrite ---')
        print()  
        return None 

    # load SPS model  
    Msps = Models.NMF(burst=False, emulator=False) 
    
    # sample prior and transform 
    _thetas = np.array([priors.transform(priors.sample()) for i in range(nspec)])
    zred    = _thetas[:,-1]
    tage    = Msps.cosmo.age(zred).value  # age in Gyr
    thetas  = np.zeros((nspec, 11))
    thetas[:,1:-1]  = _thetas[:,:-1]
    thetas[:,-1]    = tage

    w_fsps, _ = Msps._fsps(thetas[0,:-1], thetas[0,-1]) 

    # wavelength range set to cover the DESI spectra and photometric filter (up
    # to W2
    wmin, wmax = 2300., 60000.
    wlim = (w_fsps >= wmin) & (w_fsps <= wmax)

    fwave = os.path.join(dat_dir, 'wave_fsps.npy')
    if not os.path.isfile(fwave): # save FSPS wavelength if not saved 
        np.save(fwave, w_fsps[wlim])
    
    print()  
    print('--- batch %s ---' % str(ibatch))
    # save parameters sampled from prior 
    print('  saving thetas to %s' % ftheta)
    np.save(ftheta, _thetas)

    if (ncpu == 1): # run on serial 
        logspectra = []
        for _theta in thetas:
            _, _spectrum = Msps._fsps(_theta[:-1], _theta[-1])
            logspectra.append(np.log(_spectrum[wlim]))
    else: 
        def _fsps_model_wrapper(theta):
            _, _spectrum = Msps._fsps(theta[:-1], theta[-1])
            return np.log(_spectrum[wlim]) 

        pewl = mp.Pool(ncpu) 
        logspectra = pewl.map(_fsps_model_wrapper, thetas) 

    print('  saving ln(spectra) to %s' % fspectrum)
    np.save(fspectrum, np.array(logspectra))
    print()  
    return None 


def fsps_burst_prior_samples(ibatch, ncpu=1): 
    ''' run FSPS SPS model and get stellar population luminosity for a single
    burst. This is to build a separate emulator for the burst component 
    '''
    if ibatch == 'test': 
        np.random.seed(123456) 
        nspec = 100000 # batch size 
    else: 
        np.random.seed(ibatch) 
        nspec = 10000 # batch size 

    # load priors 
    name = 'burst'
    priors = prior_burst() 
    
    #if os.environ['machine'] in ['della', 'tiger']: 
    #    dat_dir='/tigress/chhahn/provabgs/'
    #else: 
    dat_dir='/global/cscratch1/sd/chahah/provabgs/emulator' # hardcoded to NERSC directory 

    if ibatch == 'test': 
        ftheta = os.path.join(dat_dir, 'fsps.%s.theta.test.npy' % name) 
        fspectrum = os.path.join(dat_dir, 'fsps.%s.lnspectrum.test.npy' % name) 
    else: 
        ftheta = os.path.join(dat_dir,
                'fsps.%s.theta.seed%i.npy' % (name, ibatch)) 
        fspectrum = os.path.join(dat_dir, 
                'fsps.%s.lnspectrum.seed%i.npy' % (name, ibatch)) 

    if os.path.isfile(ftheta) and os.path.isfile(fspectrum): 
        print() 
        print('--- batch %s already exists ---' % str(ibatch))
        print('--- do not overwrite ---')
        print()  
        return None 
    
    # sample prior for burst 
    thetas = np.array([priors.sample() for i in range(nspec)])

    # load SPS model  
    Msps = Models.NMF(burst=True, emulator=False)
    Msps._ssp_initiate()
    
    def lssp_burst(_theta): 
        tburst, zburst, dust1, dust2, dust_index = _theta 
        # luminosity of SSP at tburst 
        Msps._ssp.params['logzsol'] = np.log10(zburst/0.0190) # log(Z/Zsun)
        Msps._ssp.params['dust1'] = dust1
        Msps._ssp.params['dust2'] = dust2 
        Msps._ssp.params['dust_index'] = dust_index
        
        return Msps._ssp.get_spectrum(tage=np.clip(tburst, 1e-8, None), peraa=True) # in units of Lsun/AA

    w_fsps, _ = lssp_burst(thetas[0]) 

    # wavelength range set to cover the DESI spectra and photometric filter
    # wavelength range 
    wmin, wmax = 2300., 60000.
    wlim = (w_fsps >= wmin) & (w_fsps <= wmax)
    
    fwave = os.path.join(dat_dir, 'wave_fsps.npy')
    if not os.path.isfile(fwave): # save FSPS wavelength if not saved 
        np.save(fwave, w_fsps[wlim])

    print()  
    print('--- batch %s ---' % str(ibatch)) 
    # save parameters sampled from prior 
    print('  saving thetas to %s' % ftheta)
    np.save(ftheta, thetas)

    if (ncpu == 1): # run on serial 
        logspectra = []
        for _theta in thetas:
            _, _spectrum = lssp_burst(_theta)
            logspectra.append(np.log(_spectrum[wlim]))
    else: 
        def _fsps_model_wrapper(theta):
            _, _spectrum = lssp_burst(theta)
            return np.log(_spectrum[wlim]) 

        pewl = mp.Pool(ncpu) 
        logspectra = pewl.map(_fsps_model_wrapper, thetas) 

    print('  saving ln(spectra) to %s' % fspectrum)
    np.save(fspectrum, np.array(logspectra))
    print()  
    return None 


if __name__=='__main__': 
    mp.freeze_support()
    name    = sys.argv[1]
    try: 
        ibatch = int(sys.argv[2]) 
    except ValueError: 
        ibatch = sys.argv[2]
    ncpu    = int(sys.argv[3]) 
    
    if name != 'burst': 
        fsps_prior_samples(name, ibatch, ncpu=ncpu)
    else: 
        fsps_burst_prior_samples(ibatch, ncpu=ncpu) <|MERGE_RESOLUTION|>--- conflicted
+++ resolved
@@ -30,14 +30,8 @@
     ''' prior on burst contribution 
     '''
     return Infer.load_priors([
-<<<<<<< HEAD
-        Infer.UniformPrior(0., 13.27),                  # uniform priors tburst 
-        Infer.UniformPrior(6.9e-5, 7.3e-3, label='sed'),# uniform priors on ZH coeff
-        Infer.UniformPrior(6.9e-5, 7.3e-3, label='sed'),# uniform priors on ZH coeff
-=======
         Infer.UniformPrior(0., 13.8),                   # uniform priors tburst 
         Infer.LogUniformPrior(4.5e-5, 4.5e-2, label='sed'), # log uniform priors on ZH coeff
->>>>>>> 1b3114ab
         Infer.UniformPrior(0., 3., label='sed'),        # uniform priors on dust1 
         Infer.UniformPrior(0., 3., label='sed'),        # uniform priors on dust2
         Infer.UniformPrior(-3., 1., label='sed')     # uniform priors on dust_index 
